--- conflicted
+++ resolved
@@ -263,12 +263,8 @@
         if (std.mem.startsWith(u8, chip_file.name, "STM32F103")) {
             try writer.writeAll(
                 \\        .hal = .{
-<<<<<<< HEAD
-                \\            .root_source_file = b.path("src/hals/STM32F103/hal.zig"),
+                \\            .root_source_file = b.path("src/hals/STM32F103.zig"),
                 \\            .imports = hal_imports,
-=======
-                \\            .root_source_file = b.path("src/hals/STM32F103.zig"),
->>>>>>> 910c5301
                 \\        },
                 \\
             );
